#Copyright 2016 Daniel Manila
#
#Licensed under the Apache License, Version 2.0 (the "License");
#you may not use this file except in compliance with the License.
#You may obtain a copy of the License at
#
#    http://www.apache.org/licenses/LICENSE-2.0
#
#Unless required by applicable law or agreed to in writing, software
#distributed under the License is distributed on an "AS IS" BASIS,
#WITHOUT WARRANTIES OR CONDITIONS OF ANY KIND, either express or implied.
#See the License for the specific language governing permissions and
#limitations under the License.
"""This module contains the classes used to modify block devices and copy data."""

import os.path as path
import shlex
import os
import subprocess
import random
import shutil
import weresync.exception
import random
import shlex
import math
import logging
import sys
import glob
import parse

MOUNT_POINT = "/mnt"

LOGGER = logging.getLogger(__name__)
SUPPORTED_FILESYSTEM_TYPES = ["swap", "ef"]
for word in glob.glob("/*/mkfs.*"):
    val = word.split(".")
    SUPPORTED_FILESYSTEM_TYPES += val

SUPPORTED_PARTITION_TABLE_TYPES = ["gpt", "msdos"]
"""The names, as reported by `parted` of the partition table types supported by this program."""
DEFAULT_RSYNC_ARGS = "-aAXxvH --delete"
"""Default arguments passed to rsync. See rsync documentation for what they do."""

class DeviceManager:
    """A class that allows various operations on a device.

    Most methods in this class raise :py:class:`~weresync.exception.DeviceError`
    if the subprocess they initiate has an error.

    :param device: a string containing the device identifier (/dev/sda or the like)
    :param partition_mask: a string as the first parameter of a the expression: "partion_mask.format(device, partition)" resolving to a string. Defaults to "{0}{1}"."""

    def __init__(self, device, partition_mask="{0}{1}"):
        """Defines a device manager for the passed device.

        :param device: a string containing the device identifier (/dev/sda or the like)
        :param partition_mask: a string as the first parameter of a the expression: "partion_mask.format(device, partition)" resolving to a string. Defaults to "{0}{1}"."""
        self.device = device
        self.part_mask = partition_mask

    def get_partitions(self):
        """Returns a list with all the partitions in the drive. The partitions will be listed in **the order they appear on the disk**. So if partition 4 has a start sector of 500, it will appear before partition 1 that has a start sectro of 2000

        :returns: A list of integers representing the partition numbers"""
        partition_table_proc = subprocess.Popen(["parted", "-s", self.device, "p"], stdout=subprocess.PIPE, stderr=subprocess.PIPE)
        output, error =  partition_table_proc.communicate()
        exit_code = partition_table_proc.returncode
        if exit_code != 0:
            raise weresync.exception.DeviceError(self.device, "Non-zero exit code", str(error, "utf-8"))
        partition_result = str(output, "utf-8").split("\n")
        partitions = []
        for i in partition_result:
            line = i.strip().split()
            if len(line) == 0:
                continue #It was an empty line
            num = None
            try:
                num = int(line[0])
            except ValueError:
                continue
            partitions.append(num)
        return partitions

    def mount_point(self, partition_num):
        """Returns an absolute path to the mountpoint of the specific partition.
        Returns None if no mountpoint found (probably because partion not mounted).

        :param partition_num: The partition of whose mount to find."""

        findprocess = subprocess.Popen(["findmnt", "-o", "TARGET", self.part_mask.format(self.device, partition_num)], stdout=subprocess.PIPE)
        output, error = findprocess.communicate()
        result = str(output, "utf-8").split("\n")
        exit_code = findprocess.returncode
        if exit_code != 0 and exit_code != 1: #if nothing is find, findmnt returns 1; this is valid code
            raise weresync.exception.DeviceError(self.device, "Non-zero exit code", str(error, "utf-8"))

        if len(result) >= 2:
            return result[1].strip().split()[0]
        else:
            return None

    def mount_partition(self, partition_num, mount_loc):
        """Mounts the specified partition at the specified location.

        :param partition_num: the number of the partition to mount
        :param mount_loc: the location at which to mount the drive
        :raises: :py:class:`~weresync.exception.DeviceError` if there is an error mounting the device.
        """

        mount_proc = subprocess.Popen(["mount", self.part_mask.format(self.device, partition_num), mount_loc], stdout=subprocess.PIPE, stderr=subprocess.PIPE)
        output, error = mount_proc.communicate()
        exit_code = mount_proc.returncode
        if exit_code != 0:
            raise weresync.exception.DeviceError(self.device, "Non-zero exit code. Partition Number: {0}".format(partition_num), str(error, "utf-8"))

        #if no error, mount succeeded

    def unmount_partition(self, partition_num):
        """Unmounts a device.

        :param partition_num: the number of the partition to unmount.
        :raises: :py:class:`~weresync.exception.DeviceError` if the partition is busy or the partition is not mounted.
        """


        unmount_proc = subprocess.Popen(["umount", self.part_mask.format(self.device, partition_num)], stdout=subprocess.PIPE, stderr=subprocess.PIPE)
        output, err = unmount_proc.communicate()
        exit_code = unmount_proc.returncode
        if exit_code != 0:
            raise weresync.exception.DeviceError(self.device, str(err, "utf-8"))
        #If there are no errors, nothing needs be returned


    def get_partition_table_type(self):
        """Gets the type of partition table on the device. Usually "gpt" for GPT disks or "msdos" for MBR disks.

        :returns: A string containing the name of the partition table.
        :raises DeviceError: If the parted command has a non-zero return code.
        :raises UnsupportedDeviceError: If the device does not have a supported partition type."""

        process = subprocess.Popen(["parted", "-s", self.device, "print"], stdout=subprocess.PIPE)
        output, error = process.communicate()
        exit_code = process.returncode
        if exit_code != 0:
            raise weresync.exception.DeviceError(self.device, "Non-zero exit code", str(error, "utf-8"))
        result = str(output, "utf-8").split("\n")
        for line in result:
            line = line.split(":")
            if line[0] == "Partition Table":
                table_type = line[1].strip()
                break

        if not table_type in SUPPORTED_PARTITION_TABLE_TYPES:
            raise weresync.exception.UnsupportedDeviceError("Partition table type {0} not supported by WereSync.".format(table_type))
        else:
            return table_type

    def get_drive_size(self):
        """Returns the maximum size of the drive, in sectors."""

        query_proc = subprocess.Popen(["blockdev", "--getsz", self.device], stdout=subprocess.PIPE)
        output, error = query_proc.communicate()
        exit_code = query_proc.returncode
        if exit_code != 0:
            raise weresync.exception.DeviceError(self.device, "Non-zero exit code", str(error, "utf-8"))

        return int(output) #should always be valid

    def get_drive_size_bytes(self):
        """Returns the maximum size of the drive, in bytes."""

        query_proc = subprocess.Popen(["blockdev", "--getsize64", self.device], stdout=subprocess.PIPE)
        output, error = query_proc.communicate()
        exit_code = query_proc.returncode
        if exit_code != 0:
            raise weresync.exception.DeviceError(self.device, "Non-zero exit code", str(error, "utf-8"))

        return int(output)

    def _get_general_info(self, partition_num):
        """Gets general information for the passed partition number, to be investigated by other methods. It returns a list with the following information in order:
        Filesystem (/dev/sda or such), Size in 512B-blocks, Used, Available, Use%, and Mounted Location.
        Gleaned from Linux df command.

        :param partition_num: the partition for which to get the information"""

        mounted_here = False
        try:
            if self.mount_point(partition_num) is None:
                self.mount_partition(partition_num, MOUNT_POINT)
                mounted_here = True

            proc_formal = subprocess.Popen(["df", "--block-size=512"], stdout=subprocess.PIPE)
            proc = subprocess.Popen(["grep", self.part_mask.format(self.device, partition_num)], stdout=subprocess.PIPE, stderr=subprocess.PIPE, stdin=proc_formal.stdout)
            output, error = proc.communicate()
            exit_code = proc.returncode
            if exit_code >= 2: #grep returns 2 if an error occurs
                raise weresync.exception.DeviceError(self.device, "Error running grep.", str(error, "utf-8") + str(exit_code))
            elif exit_code == 1:
                raise weresync.exception.DeviceError(self.device, "No grep line read", None)

            return [x for x in str(output, "utf-8").split() if x != ""]
            #Ouput has the following columns: Filesystem, Total-size, Used, Available, Use%, Mount Point

        finally:
            if mounted_here:
                self.unmount_partition(partition_num)

    def get_partition_used(self, partition_num):
        """Returns the space available in a drive in 512B blocks

        :param partition_num: the number of the partition to check"""

        return int(self._get_general_info(partition_num)[2])

    def get_partition_size(self, partition_num):
        """Gets the size of a partition in 512B sectors.

        :param partition_num: An int representing the partition whose size to get.

        :returns: An int representing the number of 512B blocks in the partition
        :raises DeviceError: if the commands getting the size of the partition fail.
        :raises ValueError: if the drive has an unsupported partition table type."""
        table_type = self.get_partition_table_type()
        if table_type == "gpt":
            proc = subprocess.Popen(["sgdisk", self.device, "-p"], stdout=subprocess.PIPE, stderr=subprocess.PIPE)
            output, error = proc.communicate()
            if proc.returncode != 0:
                raise weresync.exception.DeviceError(self.device, "Error getting device information", str(error, "utf-8"))

            for line in str(output, "utf-8").split("\n"):
                if line.strip().startswith(str(partition_num)):
                    words = [x for x in line.split(" ") if x != ""]
                    return int(words[2]) - int(words[1]) #start sector is the second element in this list, last sector is third element
        elif table_type == "msdos":
            proc = subprocess.Popen(["sfdisk", "-s", self.part_mask.format(self.device, partition_num)], stdout=subprocess.PIPE, stderr=subprocess.PIPE)
            output, error = proc.communicate()
            if proc.returncode != 0:
                raise weresync.exception.DeviceError(self.device, "Error getting partition size for partition {0}".format(partition_num), str(error, "utf-8"))
            return int(output)
        else:
            raise ValueError("Unsupported table type")


    def get_partition_code(self, partition_num):
        """For GPT disks: gets the partition code (as defined by sgdisk) for the passed partition number.
        For MBR disks: gets the partition code (as defined by sfdisk) for the passed partition number.

        :param partition_num: the number of the partition whose code to find.
        :raises DeviceError: If the command returns a non-zero return code.
        :raises ValueError: If an invalid partition number (one that doesn't exist) is passed.
        :returns: a string containing the partition code for the appropriate disk type."""
        table_type = self.get_partition_table_type()
        if table_type == "gpt":
            proc = subprocess.Popen(["sgdisk", self.device, "-p"], stdout=subprocess.PIPE, stderr=subprocess.PIPE)
            output, error = proc.communicate()
            if proc.returncode != 0:
                raise weresync.exception.DeviceError(self.device, "Error getting device information from sgdisk", str(error, "utf-8"))
            for line in str(output, "utf-8").split("\n"):
                if line.strip().startswith(str(partition_num)):
                    words = line.strip().split()
                    return words[5] #The code appears in the fifth column, but the size takes up two columns (one for value and one for unit), so the code appears in the sixth column.
        elif table_type == "msdos":
            proc = subprocess.Popen(["fdisk", self.device, "-l"], stdout=subprocess.PIPE, stderr=subprocess.PIPE)
            output, error = proc.communicate()
            if proc.returncode != 0:
                raise weresync.exception.DeviceError(self.device, "Error getting device partition information.", str(error, "utf-8"))

            for line in str(output, "utf-8").split("\n"):
                if line.strip().startswith(self.part_mask.format(self.device, partition_num)):
                    words = line.split()
                    loc = 4 #the code is in the 5th column
                    if "*" in line:
                        loc += 1 #if the partition is bootable, then there is an extra column before the code

                    return words[loc]

            #No partition found
            raise ValueError("Invalid partition number, no partition found.")

    def get_partition_alignment(self):
        """Returns the number of sectors the drive must be aligned to. For GPT disk this is found using sgdisk's output.
        This function is only supported by GPT disks.

        :returns: An integer that represents the partition alignment of the device.
        :raises DeviceError: If the command returns a non-zero return code"""

        table_type = self.get_partition_table_type()
        if table_type == "gpt":
            process = subprocess.Popen(["sgdisk", self.device, "-p"], stdout=subprocess.PIPE, stderr=subprocess.PIPE)
            output, error = process.communicate()
            if process.returncode != 0:
                raise weresync.exception.DeviceError(self.device, "Error finding partition alignment.", str(error, "utf-8"))
            words = [x for x in str(output, "utf-8").split("\n") if x != ""]
            for word in words:
                if word.startswith("Partitions will be aligned on"):
                    result = word.split("Partitions will be aligned on ")
                    #the first value of result will be "", the second value will be
                    #"{alignmentNum}-sector boundaries"
                    value = result[1].split("-")
                    return int(value[0])

            raise weresync.exception.DeviceError(self.device, "sgdisk returned abnormal output.")
        elif table_type == "msdos":
            process = subprocess.Popen(["fdisk", self.device, "-l"], stdout=subprocess.PIPE, stderr=subprocess.PIPE)
            output, error = process.communicate()
            if process.returncode != 0:
                raise weresync.exception.DeviceError(self.device, "Error getting partition alignment", str(error, "utf-8"))
            for line in str(output, "utf-8").split("\n"):
                if line.startswith("Sector size"):
                    parts = line.split("Sector size (logical/physical): ")[1].split(" / ")
                    #After the label there is minimum and optimal size seperated by a slash
                    #Optimal is second
                    logical = int(parts[0].strip().split()[0])
                    physical = int(parts[1].strip().split()[0])
                    return int(physical / logical)

#    def get_partition_size(self, partition_num, flag):
#        """Returns the total size of a drive in 512B blocks
#
#        :partition-num the number of the partition to check."""
#        proc = subprocess.Popen(["blockdev", "--getsz", self.part_mask.format(self.device, partition_num)], stdout=subprocess.PIPE, stderr=subprocess.PIPE)
#        output, error = proc.communicate()
#        exit_code = proc.returncode
#        if exit_code != 0:
#            raise weresync.exception.DeviceError(self.part_mask.format(self.device, partition_num), "Error getting device size.", error)
#
#        return int(output) #valid results will always be a number

    def get_empty_space(self):
        """Returns the amount of empty space *after* the last partition. This does not include space hidden between partitions.

        :returns: An integer representing the number of sectors free after the last partition.
        :raises DeviceError: If the command has a non-zero return code"""
        table_type = self.get_partition_table_type()
        if table_type == "gpt":
            proc = subprocess.Popen(["sgdisk", self.device, "-p"], stdout=subprocess.PIPE, stderr=subprocess.PIPE)
            output, error = proc.communicate()
            if proc.returncode != 0:
                raise weresync.exception.DeviceError(self.device, "Error getting device information.", str(error, "utf-8"))
            result = str(output, "utf-8").split("\n")
            total_sectors = 0
            for line in result:
                if line.startswith("Disk " + self.device):
                    words = line.split(" ")
                    for word in words:
                        try:
                            total_sectors = int(word)
                            break
                        except ValueError:
                            continue

            last_part_info = [x for x in result[-2].split(" ") if x != ""] #the information for the last partition is always the last line in the output. The very last line, however is empty. The last real line is 2 back
            last_sector = int(last_part_info[2]) #the third column is the "end" sector column
            return total_sectors - last_sector
        elif table_type == "msdos":
            #other possible table types with throw an UnsupportedDeviceError
            #in the get_partition_table_type() method
            proc = subprocess.Popen(["fdisk", self.device, "-l"], stdout=subprocess.PIPE, stderr = subprocess.PIPE)
            output, error = proc.communicate()
            lines = str(output, "utf-8").split("\n")
            for line in lines:
                if "sectors" in line:
                    words = line.split()
                    for word in reversed(words):
                        try:
                            total_sectors = int(word)
                            break
                        except ValueError:
                            continue

                    break

            last_sector = 0
            for val in reversed(lines):
                if val.strip() == "":
                    continue
                vals = val.split()
                loc = 2
                if "*" in val:
                    loc += 1

                try:
                    value = int(vals[loc])
                except ValueError:
                    break #When this trips, we should be past all the partition descriptions
                if value >= last_sector:
                    last_sector = value

            return total_sectors - value


    def get_partition_file_system(self, part_num):
        """Returns the file system (ext4, ntfs, etc.) of the partition. If a partition system that can't be created by this system is found, None is return.

        :param part_num: the partition number whose filesystem to get.

        :returns: A string containing the file system type if a type found, otherwise None. If this is a swap partition this returns 'swap'"""
        proc = subprocess.Popen(["blkid", "-o", "value", "-s", "TYPE", self.part_mask.format(self.device, part_num)], stdout=subprocess.PIPE, stderr=subprocess.PIPE)
        output, error = proc.communicate()
        if proc.returncode != 0 and proc.returncode != 2:
            raise weresync.exception.DeviceError(self.part_mask.format(self.device, part_num), "Error getting partition file system type.", error)
        result = str(output, "utf-8").strip()
        return result if result in SUPPORTED_FILESYSTEM_TYPES else None

    def set_partition_file_system(self, part_num, system_type):
        """Creates a new file system on the passed partition number. This is essentially the same as formatting the partition.
        If the passed partition is currently mounted, this will unmount the system, and remount it when finished.

        :param part_num: the partition number to format
        :param system_type: a file system (ex. ntfs) supported by mkfs on the current system."""
        mnt_point = self.mount_point(part_num)
        try:
            if mnt_point != None:
                self.unmount_partition(part_num)
            if system_type == "swap":
                proc = subprocess.Popen(["mkswap", self.part_mask.format(self.device, part_num)], stdout=subprocess.PIPE, stderr=subprocess.PIPE)
            else:
                proc = subprocess.Popen(["mkfs", "-t", system_type, self.part_mask.format(self.device, part_num)], stdout=subprocess.PIPE, stderr=subprocess.PIPE)
            output, error = proc.communicate()
            if proc.returncode != 0:
                raise weresync.exception.DeviceError(self.part_mask.format(self.device, part_num), "Error creating new file system on partition.", str(error, "utf-8"))
        finally:
            if mnt_point != None:
                self.mount_partition(part_num, mnt_point)

class DeviceCopier:
    """DeviceCopiers transfer data from a source drive to a target drive.

    :param source: the drive identifier (/dev/sda or such) of the source drive.
    :param target: the drive identifier (/dev/sdb or such) of the target drive."""

    def __init__(self, source, target):
        """:source the drive identifier (/dev/sda or such) of the source drive
        :target the drive identifier (/dev/sdb or such) of the target drive
        """
        self.source = source if isinstance(source, DeviceManager) else DeviceManager(source)
        self.target = target if isinstance(target, DeviceManager) else DeviceManager(target)

    def _transfer_gpt(self, difference):
        """Transfers the gpt partition table from the larger source drive to the smaller target drive.

        This method is not intended to be called from any method but the transfer partition table method below.

        :param difference: the difference between the sizes of the two drives
        :param margin: the amount of margin to give shrunk partitions."""
        partitions = self.source.get_partitions()
        part_alignment = self.target.get_partition_alignment()
        add_args = []
        type_args = []
        difference -= (self.source.get_empty_space() - 34) #the empty space in the source does not count against the difference, but we leave the margin just in case
        #It also seems that gpt disks at least have 34 unusable sectors at the end of the empty space, so we remove those from the count
        for i in reversed(partitions):
            drive_size = self.source.get_partition_size(i)
            try:
                part_used = self.source.get_partition_used(i)
            except weresync.exception.DeviceError:
                part_used = drive_size
            space = int(part_alignment * math.floor((drive_size - part_used) / part_alignment))
            if space > 0 and difference > 0:
                part_size = None
                #if the amount of space on the drive is bigger than the difference between the drives
                if space > difference:
                    part_size = int(part_alignment * math.ceil((drive_size - difference) / part_alignment))
                    difference = 0
                else:
                    part_size = int(part_alignment * math.ceil(part_used / part_alignment))
                    difference -= space
            else:
                part_size = int(part_alignment * math.ceil(drive_size / part_alignment))
                difference += part_size - drive_size #this adds or subtracts to the difference based on whether or the aligning changed the size of the partition
            if (i != partitions[-1]):
                #delete_args += ["-d", str(i)]
                add_args = ["-n", "{0}:0:+{1}".format(i, part_size)] + add_args#part_size is in 512 byte chunks, but gdisk expects a 1 kB based unit if should_break: break
                #this also rounds down, in order to leave more space rather than less
            else: #if this is the last partition to be looped, let it occupy maximum space.
                add_args = ["-n", "{0}:0:0".format(i)] + add_args

            type_args += ["-t", "{0}:{1}".format(i, self.source.get_partition_code(i))]

        LOGGER.debug(["sgdisk", self.target.device, "-o"] + add_args + type_args)
        copy_process = subprocess.Popen(["sgdisk", self.target.device, "-o"] + add_args + type_args, stdout = subprocess.PIPE, stderr = subprocess.PIPE)
        copy_out, copy_err = copy_process.communicate()
        if copy_process.returncode != 0:
            raise weresync.exception.DeviceError(self.target.device, "Error copying partition table to target.", str(copy_err, "utf-8"))

        final_proc = subprocess.Popen(["sgdisk", self.target.device, "-G"], stderr=subprocess.PIPE)
        final_out, final_err = final_proc.communicate()
        if final_proc.returncode != 0:
            raise weresync.exception.DeviceError(self.target.device, "Error randomizing GUIDs on target device", str(final_err, "utf-8"))


    def _transfer_msdos(self, difference, margin=5):
        """Copies the partition table from a msdos source drive to a target drive.
        :param margin: The percent of original size to leave as a margin in the size of each partition. Is ignored if partition size is 0."""
        current_proc = subprocess.Popen(["sfdisk", "-d", self.source.device], stdout=subprocess.PIPE, stderr=subprocess.PIPE)
        partition_table, current_proc_error = current_proc.communicate()
        if current_proc.returncode != 0:
            raise weresync.exception.DeviceError(self.source.device, "Error getting partition table backup.", str(current_proc_errror, "utf-8"))
        partition_table = str(partition_table, "utf-8")
        partition_listings = [x.replace(" ", "") for x in partition_table.split("\n") if x.startswith(self.source.part_mask.format(self.source.device, ""))]
        count = 0
        for idx, val in enumerate(partition_listings):
            #Standard line of sfdisk -d output:
            #mbr.img1:start=2050,size=1893,Id=83, bootable
            listing = val.split(":")
            pairs = {"part" : int(parse.parse(self.source.part_mask.format
                                          (self.source.device, "{0}"),
                                          listing[0])[0])}
            for i in listing[1].split(","):
                pair = i.split("=")
                if len(pair) != 2:
                    pairs["bootable"] = True
                else:
                    pairs["bootable"] = False
                    pairs[pair[0]] = int(pair[1]) if not pair[0] == "Id" else pair[1]
            partition_listings[idx] = pairs

        partition_listings.sort(key=lambda x: x["start"])
        move_start_back_by = 0
        final_str = "unit: sectors\n\n"
        current_extended_partition = None
        extended_part_text = ""

        for i in partition_listings:
            i["start"] -= move_start_back_by
            if current_extended_partition != None and i["part"] <= 4: #Not a logical partition
                current_extended_partition = None

            if i["Id"] == "5": #The partition is an extended partition
                current_extended_partition = i
                continue
            shrink = 0
            try:
                part_num = i["part"]
                drive_used = self.source.get_partition_used(part_num)
                space = math.floor((i["size"] - drive_used) * (1 - margin/100))
                if space > 0 and difference > 0:
                    if space >= difference:
                        shrink = difference
                    else:
                        shrink = space
                        difference -= shrink

                    move_start_back_by += shrink
                    i["size"] -= shrink
            except weresync.exception.DeviceError as ex:
                LOGGER.warning("Error reading device.")
                LOGGER.debug("Execption info:", exc_info=sys.exc_info())

            if current_extended_partition != None:
                current_extended_partition["size"] -= shrink

        partition_listings.sort(key=lambda x: x["part"])
        final_str = "unit: sectors\n\n" + "".join(["{val} : start= {start}, size= {size}, Id= {Id}{boot}\n".format(
                val=self.target.part_mask.format(self.target.device, part_line["part"]),
                boot=", bootable" if part_line["bootable"] else "",
                **part_line) for part_line in partition_listings])

        LOGGER.debug("Proposed partition table:\n" + final_str)

        transfer_proc = subprocess.Popen(["sfdisk", "--force", self.target.device], stderr=subprocess.PIPE, stdin=subprocess.PIPE, universal_newlines=True)
        output, error = transfer_proc.communicate(input=final_str)
        if transfer_proc.returncode != 0:
            raise weresync.exception.CopyError("Could not copy partition table to target device.", error)

    def format_partitions(self, ignore_errors=True, callback=None):
        """Goes through each partition in the source drive and formats the corresponding partition in the target drive to the same thing.

        :param ignore_errrors: whether or not errors (such as a file-system not recongized by mkfs) should be ignored. If True such errors will be logged. If false the exceptions will be propogated. Defaults to True.
        :param callback: If not None, this function should be a function that accepts a float between 0 and 1 to update the progress."""
        partitions = self.source.get_partitions()
        for i in partitions:
            try:
                part_type = self.source.get_partition_file_system(i)
                if callback != None:
                    drive_size = self.target.get_drive_size()
                    complete = 0.0
                if part_type != None:
                    self.target.set_partition_file_system(i, part_type)
                    if callback != None:
                        part_size = self.target.get_partition_size(i)
                        complete += part_size / drive_size
                        LOGGER.debug("Callback:\nDrive Size: {0}\n"
                                     "Part Size: {1}\n"
                                     "Complete: {2}".format(
                                         drive_size, part_size, complete))
                        callback(complete)
                else:
                    LOGGER.warning("Invalid filesystem type found. Partition {0} not formatted.".format(i))
            except weresync.exception.DeviceError as exe:
                if ignore_errors:
                    logging.getLogger("weresync.device").warning("Creating filesystem for {0} encountered errors. Partition type: {1}. Skipped.".format(self.target.part_mask.format(self.target.device, i), part_type), exc_info=sys.exc_info())
                    logging.getLogger("weresync.device").debug("Error making file system.", exc_info=sys.exc_info())
                else:
                    raise exe

    def transfer_partition_table(self, resize=True, callback=None):
        """Transfers the partition table from one drive to another. Afterwards, it formats the partitions on the target drive to be the same as those on the source drive.

        :param resize: if true (default) then the program will attempt to resize the partition tables to fit on a smaller drive. This will not expand partition tables at any time.
        :param callback: If not none, a function to update progress completed. See py:func:`~.format_partitions()`"""


        source_size = self.source.get_drive_size()
        target_size = self.target.get_drive_size()

        source_type = self.source.get_partition_table_type()
        if target_size < source_size and not resize:
                raise weresync.exception.CopyError("Target device smaller than source device and resize set to false.")
        elif source_type == "gpt":
            self._transfer_gpt(source_size - target_size)
        elif source_type == "msdos":
            self._transfer_msdos(source_size - target_size)

        for i in self.target.get_partitions():
            if self.target.mount_point(i) != None:
                self.target.unmount_partition(i)

        callback(0.3)

        #the block devices still won't be updated unless the following command is called.
        proc = subprocess.Popen(["partprobe", self.target.device], stdout=subprocess.PIPE, stderr = subprocess.PIPE)
        output, error = proc.communicate()
        if proc.returncode != 0:
            raise weresync.exception.DeviceError(self.target.device, "Error reloading partition mappings.", str(error, "utf-8"))

        #This weights the progress so 30% comes from creating partition and 70% from formatting.
        self.format_partitions(callback=lambda prog: callback(0.3 + prog * 0.7))

    def partitions_valid(self):
        """Tests if the partitions on the target drive can support copying files from the source drive.

        :returns: True if no errors found.
        :raises: a :py:class:`~weresync.exception.CopyError` if any part invalid."""
        source_parts = self.source.get_partitions()
        target_parts = self.target.get_partitions()
        if source_parts != target_parts:
            raise weresync.exception.CopyError("Partition count on two drives different. Invalid.")
        for i in source_parts:
            if self.source.get_partition_file_system(i) != self.target.get_partition_file_system(i):
                raise weresync.exception.CopyError("File system type for partition {0} does not match. Invalid.".format(i))
            try:
                if self.source.get_partition_used(i) > self.target.get_partition_size(i):
                    raise weresync.exception.CopyError("Information on partition {0} cannot fit on corresponding partition on target drive.".format(i))
            except weresync.exception.DeviceError as ex:
                if "mount" in str(ex) or "swapspace" in str(ex): #the partition couldn't be mounted because it isn't a mountable partition (maybe boot sector or swap)
                    LOGGER.debug("Partition {0} couldn't be mounted. Bad FS type".format(i), exc_info=sys.exc_info)
                else:
                    raise ex

        return True

    def _copy_fstab(self, mnt_source, mnt_target, excluded_partitions=[]):
        """Updates files in /etc/fstab to be bootable on the target drive.
        :param mnt_source: the directory where source partitions should be mounted.
        :param mnt_target: the directory where target partitions should be mounted.
        :param excluded_partitions: partitions not to search. Defaults to empty"""
        for i in self.source.get_partitions():
            source_mounted = False
            target_mounted = False
            try:
                if not i in excluded_partitions:
                    source_loc = self.source.mount_point(i)
                    if source_loc == None:
                        try:
                            self.source.mount_partition(i, mnt_source)
                            source_mounted = True
                            source_loc = mnt_source
                        except weresync.exception.DeviceError as ex:
                            if "mount" in str(ex):
                                LOGGER.debug("Failed to mount partition. Info:\n", exc_info=sys.exc_info())
                                continue
                            else:
                                raise ex
                    source_fstab_path = source_loc + ("/" if not source_loc.endswith("/") else "") + "etc/fstab"
                    if os.path.exists(source_fstab_path):
                        target_loc = self.target.mount_point(i)
                        if target_loc == None:
                            self.target.mount_partition(i, mnt_target)
                            target_mounted = True
                            target_loc = mnt_target
                        with open(source_fstab_path) as source_fstab, open(target_loc + ("/" if not target_loc.endswith("/") else "") + "etc/fstab", "w") as target_fstab:
                            target_fstab.write("#This file is generated by WereSync. All comments have been copied, but they have not been parsed.\n#Any reference to identifiers during installation may be inaccurate.\n\n")
                            for line in source_fstab.readlines():
                                stripLine = line.strip()
                                if stripLine == "" or stripLine.startswith("#"):
                                    target_fstab.write(line)
                                    continue

                                words = stripLine.split()

                                if words[0].startswith("UUID") or words[0].startswith("LABEL"):

                                    if words[0].startswith("UUID"):
                                        blkid_arg = "-U"
                                    elif words[0].startswith("LABEL"):
                                        blkid_arg = "-L"

                                    identifier = words[0].split("=")[1] #First argument of the space separated list is the identifier,
                                    #which is split by a equals sign, and the second value is the identifier
                                    proc = subprocess.Popen(["blkid", blkid_arg, identifier], stdout=subprocess.PIPE, stderr=subprocess.PIPE)
                                    output, error = proc.communicate()
                                    if proc.returncode == 2:
                                        raise weresync.exception.DeviceError(self.soruce.device, "Could not find block name of device with id: {0}".format(identifier), str(error, "utf-8"))
                                    elif proc.returncode != 0:
                                        raise weresync.exception.DeviceError(self.source.device, "Error finding device error for device with id: {0}".format(identifer), str(error, "utf-8"))
                                    #It figures out the value of a placeholder based on context. However, the part_masks rarely have enough context
                                    #So we format the part_mask so that the first placeholder is the partition number, and the device name is inserted
                                    #(comes out to something like "/dev/nbd0p{0}"). Then it can figure it out.
                                    result = parse.parse(self.source.part_mask.format(self.source.device, "{0}"), str(output, "utf-8"))[0] #the first element contains the number
                                    uuid_proc = subprocess.Popen(["blkid", self.source.part_mask.format(self.target.device, result)], stdout=subprocess.PIPE, stderr=subprocess.PIPE)
                                    uuid_output, uuid_error = uuid_proc.communicate()
                                    if uuid_proc.returncode == 2:
                                        raise weresync.exception.DeviceError(self.target.device,
                                                                             "Could not find device {0}".format(self.target.part_mask.format(self.target.device, result)),
                                                                             str(uuid_error, "utf-8"))
                                    elif uuid_proc.returncode != 0:
                                        raise weresync.exception.DeviceError(self.target.device, "Error finding uuid for device {0}".format(
                                            self.target.part_mask.fomrat(self.target.device, result)),
                                                                             str(uuid_error, "utf-8"))
                                    ids = str(uuid_output, "utf-8").split()
                                    for val in ids:
                                        if val.startswith("UUID"):
                                            words[0] = val.replace('"', '') #Have to remove the double quotes from blkid's output.
                                            break
                                    target_fstab.write(" ".join(words) + "\n")
            finally:
                if source_mounted:
                    self.source.unmount_partition(i)
                if target_mounted:
                    self.source.unmount_partition(i)

    def copy_files(self, mnt_source, mnt_target, excluded_partitions=[], ignore_failures=True, rsync_args=DEFAULT_RSYNC_ARGS, callback=None):
        """Copies all files from source to target drive, doing one partition at a time. This assumes that the two drives have equivalent partition mappings, i.e. that the data on partition 1 of the source drive should be on partition 1 of the target drive.

        :param mnt_source: The directory to mount partitions from the source drive on.
        :param mnt_target: The directory to mount partitions from the target drive on.
        :param excluded_partitions: A list containing the partitions to not copy. Defaults to empty.
        :param ignore_failures: If True, errors encountered for a partition will not cause the function to exit, but we instead cause a warning to be logged. Defaults to true.
        :param callaback: If not None, a function with the signature ``callback(int, float)``, where the int represents partition number and float represents progress. If an error occurs, the float will be negative. If the float should pulse, it wil return True."""

        for i in self.source.get_partitions():
            source_mounted = False
            target_mounted = False
            try:

                if i in excluded_partitions:
                    continue

                source_loc = self.source.mount_point(i)
                if source_loc == None:
                    self.source.mount_partition(i, mnt_source)
                    source_mounted = True
                    source_loc = mnt_source
                target_loc = self.target.mount_point(i)
                if target_loc == None:
                    self.target.mount_partition(i, mnt_target)
                    target_mounted = True
                    target_loc = mnt_target

                LOGGER.info("Starting rsync process for partition {0}.".format(self.source.device))
#['--exclude="' + x + '"' for x in ["/dev/*", "/proc/*","/sys/*","/tmp/*","/run/*","/mnt/*","/media/*","/lost+found"]]
                command_args = ["rsync"] + shlex.split(rsync_args) + ['--exclude=' + x + '' for x in ["/dev/*", "/proc/*","/sys/*","/tmp/*","/run/*","/mnt/*","/media/*","/lost+found", "/home/*/.gvfs"]] + [source_loc + ("/" if not source_loc.endswith("/") else ""), target_loc]
                if callback != None:
                    command_args += ["--info=progress2"]
                print("Copying partition " + str(i))
                LOGGER.debug("Arguments = " + " ".join(command_args))
                def run_proc():
                   with subprocess.Popen(command_args, stdout=subprocess.PIPE, stderr=subprocess.PIPE) as proc:
                       buf = bytearray()
                       while True:
                           byt = proc.stdout.read(1);
                           if byt == b"":
                               break
                           elif byt == b"\r":
                               yield buf.decode()
                               buf = bytearray()
                           else:
                               buf += byt

                       LOGGER.debug("Errors for partition {0}:\n".format(i) + proc.stderr.read().decode())
                if callback != None:
                    for val in run_proc():
                        vals = val.split()
                        if len(vals) >= 2 and vals[1].endswith("%"):
                            try:
                                #chk = vals[5].split("=")
                                #counts = chk[1].split("/")
                                #if chk[0].strip() == "to-chk" and counts[0].strip() == "0":
                                #    float_val = True
                                #else:
                                float_val = float(vals[1].strip("%")) / 100
                            except ValueError:
                                continue
                            callback(i, float_val)

                    LOGGER.debug("Setting to finished")
                    callback(i, 1.0)
                else:
                    run_proc()

            except weresync.exception.DeviceError as exe:
                if ignore_failures:
                    LOGGER.warning("Error copying data for partition {0} from device {1} to {2}.".format(i, self.source.device, self.target.device))
                    LOGGER.debug("Error info.", exc_info=sys.exc_info())
                    if callback != None:
                        callback(i, -1.0)
                else:
                    raise exe
            finally:
                if source_mounted:
                    self.source.unmount_partition(i)
                if target_mounted:
                    self.target.unmount_partition(i)
        print("Finished copying files.")

    def _install_grub(self, target_mnt, grub_partition=None, boot_partition=None, efi_partition=None):
        """Installs grub on the target drive so it will boot properly, and not rely on the same UUIDs as the source drive.

        This function will pick the first partition with a "boot" folder in the root space to be the partition to install grub on.
        :param target_mnt: location to mount target file while searching for and installing grub. Can be None is grub_partition is assigned.
        :param grub_partition: If not None, then it should be a int containing the partition number where grub should be installed. Defaults to None.
        :param boot_partition: The partition that should be mounted on /boot. If None no partition is mounted.
        :param efi_partition: The partition that should be mounted on /boot/efi. If None no partition mounted."""
        if grub_partition == None:
                for i in self.target.get_partitions():
                    try:
                        mount_point = self.target.mount_point(i)
                        if mount_point == None:
                            self.target.mount_partition(i, target_mnt)
                            mount_point = target_mnt
                        if os.path.exists(mount_point + ("/" if not mount_point.endswith("/") else "") + "boot/grub"):
                            grub_partition = i
                            break
                        else:
                            self.target.unmount_partition(i)
                    except weresync.exception.DeviceError as ex:
                        LOGGER.warning("Could not mount partition {0}. Assumed to not be the partition grub is on.".format(i))
                        LOGGER.debug("Error info:\n", exc_info=sys.exc_info())
                else: #No partition found
                    raise weresync.exception.CopyError("Could not find partition with 'boot/grub' folder on device {0}".format(self.target.device))

        mounted_here = False
        boot_mounted_here = False
        efi_mounted_here = False
        bound_dirs = ["dev", "proc", "sys", "dev/pts"]
        try:
            mount_loc = self.target.mount_point(grub_partition)
            if mount_loc == None:
                self.target.mount_partition(grub_partition, target_mnt)
                mounted_here = True
                mount_loc = target_mnt

            mount_loc += "/" if not mount_loc.endswith("/") else ""

            if boot_partition != None:
                self.target.mount_partition(boot_partition, mount_loc + "boot")
                boot_mounted_here = True

            if efi_partition != None:
                os.makedirs(mount_loc + "boot/efi", exist_ok=True)
                self.target.mount_partition(efi_partition, mount_loc + "boot/efi")
                efi_mounted_here = True

            for val in bound_dirs:
                proc = subprocess.Popen(["mount", "--bind", "/" + val, mount_loc + val], stdout=subprocess.PIPE, stderr=subprocess.PIPE)
                output, error = proc.communicate()
                if proc.returncode != 0:
                    raise weresync.exception.DeviceError(self.target.device, "Error mounting special partition {0}".format(val), str(error, "utf-8"))

            real_root = os.open("/", os.O_RDONLY)
            try:
                print("Installing Grub")
                grub_command = ["grub-install", "--recheck", self.target.device]
                if efi_partition != None:
<<<<<<< HEAD
                    grub_command += ["--efi-directory=/boot/efi"]
                LOGGER.debug("Grub command: " + " ".join(grub_command))
=======
                    grub_command += ["--efi-directory=/boot/efi", "--target=x86_64-efi", "--bootloader-id=grub"]
                else:
                    grub_command += ["--target=i386-pc"]

>>>>>>> 9c8d15b6
                grub_install = subprocess.Popen(grub_command,
                                                stdout=subprocess.PIPE,
                                                stderr=subprocess.PIPE)
                install_output, install_error = grub_install.communicate()
                if grub_install.returncode != 0:
                    raise weresync.exception.DeviceError(self.target.device, "Error installing grub.", str(install_error, "utf-8"))
                print("Updating Grub")
                os.chroot(mount_loc)
                grub_update = subprocess.Popen(["grub-mkconfig", "-o", "/boot/grub/grub.cfg"], stdout=subprocess.PIPE, stderr=subprocess.PIPE)
                update_output, update_error = grub_update.communicate()
                if grub_update.returncode != 0:
                    raise weresync.exception.DeviceError(self.target.device, "Error updating grub configuration", str(update_error, "utf-8"))

                print("Cleaning up.")
            finally:
                os.fchdir(real_root)
                os.chroot(".")
                os.close(real_root)
        finally:
            for val in reversed(bound_dirs): #this way if bound_dirs are mounted within each other, they will be unmounted in the proper order.
                subprocess.call(["umount", mount_loc + val])
            if efi_mounted_here:
                self.target.unmount_partition(efi_partition)
            if boot_mounted_here:
                self.target.unmount_partition(boot_partition)
            if mounted_here:
                self.target.unmount_partition(grub_partition)
        print("Finished!")

    def make_bootable(self, source_mnt, target_mnt, excluded_partitions=[], grub_partition=None, boot_partition=None, efi_partition=None, callback=None):
        """Updates the fstab and installs the grub boot loader on a drive so it is bootable.

        :param source_mnt: the directory to mount partitions from the source drive on.
        :param target_mnt: the directory to mount partitions from the target drive on.
        :param excluded_partitions: a list of integers which should not be searched while looking for fstab files or boot directories.
        :param grub_partition: the partition to install grub on. WereSync will attempt to find the right partition if this is None.
        :param boot_partition: If not None, this is an int representing the partition that should be mounted on /boot.
        :param efi_partition: If not None this is an int representing the partition that should be mounted on /boot/efi
        :param callback: A function that expects a boolean indicating whether or not the bootloader process has completed."""
        if callback != None:
            callback(False)
        try:
            self._copy_fstab(source_mnt, target_mnt, excluded_partitions)
        except weresync.exception.DeviceError as ex:
            LOGGER.warning("Error copying fstab. Continuing anyway.")
            LOGGER.debug("", exc_info=sys.exc_info())

        self._install_grub(target_mnt, grub_partition, boot_partition, efi_partition)

        if callback != None:
            callback(True)<|MERGE_RESOLUTION|>--- conflicted
+++ resolved
@@ -874,15 +874,11 @@
                 print("Installing Grub")
                 grub_command = ["grub-install", "--recheck", self.target.device]
                 if efi_partition != None:
-<<<<<<< HEAD
-                    grub_command += ["--efi-directory=/boot/efi"]
-                LOGGER.debug("Grub command: " + " ".join(grub_command))
-=======
                     grub_command += ["--efi-directory=/boot/efi", "--target=x86_64-efi", "--bootloader-id=grub"]
                 else:
                     grub_command += ["--target=i386-pc"]
-
->>>>>>> 9c8d15b6
+                LOGGER.debug("Grub command: " + " ".join(grub_command))
+
                 grub_install = subprocess.Popen(grub_command,
                                                 stdout=subprocess.PIPE,
                                                 stderr=subprocess.PIPE)
